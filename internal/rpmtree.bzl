# Copyright 2014 The Bazel Authors. All rights reserved.
#
# Licensed under the Apache License, Version 2.0 (the "License");
# you may not use this file except in compliance with the License.
# You may obtain a copy of the License at
#
#    http://www.apache.org/licenses/LICENSE-2.0
#
# Unless required by applicable law or agreed to in writing, software
# distributed under the License is distributed on an "AS IS" BASIS,
# WITHOUT WARRANTIES OR CONDITIONS OF ANY KIND, either express or implied.
# See the License for the specific language governing permissions and
# limitations under the License.

"""Provide helpers to convert rpm files into a single tar file

This file exposes rpmtree and tar2files to convert a group of
rpm files into either a .tar or extract files from that tar to
make available to bazel
"""

load("//bazeldnf:toolchain.bzl", "BAZELDNF_TOOLCHAIN")
load("//internal:rpm.bzl", "RpmInfo")

def _rpm2tar_impl(ctx):
    args = ctx.actions.args()

    out = ctx.outputs.out
    args.add_all(["rpm2tar", "--output", out])

    if ctx.attr.symlinks:
        symlinks = []
        for k, v in ctx.attr.symlinks.items():
            symlinks.append(k + "=" + v)
        args.add_joined("--symlinks", symlinks, join_with = ",")

    if ctx.attr.capabilities:
        capabilities = []
        for k, v in ctx.attr.capabilities.items():
            capabilities.append(k + "=" + ":".join(v))
        args.add_joined("--capabilities", capabilities, join_with = ",")

    if ctx.attr.selinux_labels:
        selinux_labels = []
        for k, v in ctx.attr.selinux_labels.items():
            selinux_labels.append(k + "=" + v)
        args.add_joined("--selinux-labels", selinux_labels, join_with = ",")

    all_rpms = []

    for target in ctx.attr.rpms:
        for rpm in target[RpmInfo].deps.to_list():
            if rpm not in all_rpms:
                all_rpms.append(rpm)

    for rpm in all_rpms:
        args.add_all(["--input", rpm.path])

    ctx.actions.run(
        inputs = ctx.files.rpms,
        outputs = [out],
        arguments = [args],
        mnemonic = "Rpm2Tar",
        progress_message = "Converting %s to tar" % ctx.label.name,
        executable = ctx.toolchains[BAZELDNF_TOOLCHAIN]._tool,
    )

    return [DefaultInfo(files = depset([ctx.outputs.out]))]

def _expand_path(files):
    return [x.path for x in files]

def _tar2files_impl(ctx):
    args = ctx.actions.args()
<<<<<<< HEAD

    strip_prefix = ctx.bin_dir.path + "/" + ctx.label.package + "/" + ctx.label.name

    args.add_all([
        "tar2files",
        "--file-prefix", ctx.attr.prefix,
        "--strip-prefix", strip_prefix,
        "--input", ctx.files.tar[0],
    ])
=======
    args.set_param_file_format("multiline")
    args.use_param_file("@%s")
    args.add_all(["tar2files", "--file-prefix", ctx.attr.prefix, "--input", ctx.files.tar[0]])
>>>>>>> 05c8ab15
    args.add_all([ctx.outputs.out], map_each = _expand_path)

    ctx.actions.run(
        inputs = ctx.files.tar,
        outputs = ctx.outputs.out,
        arguments = [args],
        mnemonic = "Tar2Files",
        progress_message = "Extracting files",
        executable = ctx.toolchains[BAZELDNF_TOOLCHAIN]._tool,
    )

    return [DefaultInfo(files = depset(ctx.outputs.out))]

_rpm2tar_attrs = {
    "rpms": attr.label_list(allow_files = True, providers = [RpmInfo]),
    "symlinks": attr.string_dict(),
    "capabilities": attr.string_list_dict(),
    "selinux_labels": attr.string_list_dict(),
    "out": attr.output(mandatory = True),
}

_tar2files_attrs = {
    "tar": attr.label(allow_single_file = True),
    "prefix": attr.string(),
    "out": attr.output_list(mandatory = True),
}

_rpm2tar = rule(
    implementation = _rpm2tar_impl,
    attrs = _rpm2tar_attrs,
    toolchains = [BAZELDNF_TOOLCHAIN],
)

_tar2files = rule(
    implementation = _tar2files_impl,
    attrs = _tar2files_attrs,
    toolchains = [BAZELDNF_TOOLCHAIN],
)

def rpmtree(name, **kwargs):
    """Creates a tar file from a list of rpm files."""
    tarname = name + ".tar"
    _rpm2tar(
        name = name,
        out = tarname,
        **kwargs
    )

def tar2files(name, files = None, **kwargs):
    """Extracts files from a tar file.

    Args:
        name: The name of the tar file to be processed.
        files: A dictionary where each key-value pair represents a file to be extracted.
               If not provided, the function will fail.
        **kwargs: Additional keyword arguments to be passed to the _tar2files function.
    """
    if not files:
        fail("files is a required attribute")

    basename = name
    for k, v in files.items():
        name = basename + k
        files = []
        for file in v:
            files.append(name + "/" + file)
        _tar2files(
            name = name,
            prefix = k,
            out = files,
            **kwargs
        )<|MERGE_RESOLUTION|>--- conflicted
+++ resolved
@@ -72,21 +72,16 @@
 
 def _tar2files_impl(ctx):
     args = ctx.actions.args()
-<<<<<<< HEAD
-
     strip_prefix = ctx.bin_dir.path + "/" + ctx.label.package + "/" + ctx.label.name
 
+    args.set_param_file_format("multiline")
+    args.use_param_file("@%s")
     args.add_all([
         "tar2files",
         "--file-prefix", ctx.attr.prefix,
         "--strip-prefix", strip_prefix,
         "--input", ctx.files.tar[0],
     ])
-=======
-    args.set_param_file_format("multiline")
-    args.use_param_file("@%s")
-    args.add_all(["tar2files", "--file-prefix", ctx.attr.prefix, "--input", ctx.files.tar[0]])
->>>>>>> 05c8ab15
     args.add_all([ctx.outputs.out], map_each = _expand_path)
 
     ctx.actions.run(
